--- conflicted
+++ resolved
@@ -1,19 +1,11 @@
 # curator/__init__.py (or curator_steps.py)
 from api.db.version_graph import ArticleVersionGraph
 
-<<<<<<< HEAD
 # Create a single global instance of the version graph
 version_graph = ArticleVersionGraph()
-=======
-This package contains modules for each step in the curator workflow.
-"""
-
-from .article_generator import process as generate_article
-from .article_generator import should_generate
-from .article_refiner import process as refine_article
->>>>>>> a7966d1f
 
 # Import and re-export your step modules/functions as usual
+
 from .article_generator import process as generate_article, should_generate
 from .article_refiner import process as refine_article
 from .input_creator import process as process_input, should_skip_news
@@ -21,7 +13,6 @@
 from .substance_extractor import process as extract_substance
 
 __all__ = [
-<<<<<<< HEAD
     'process_input',
     'news_relevance',
     'refine_article',
@@ -31,16 +22,4 @@
     'is_relevant',
     'should_skip_news',
     'version_graph',  # Expose the graph instance if desired
-=======
-    # New function-based API
-    "process_input",
-    "news_relevance",
-    "refine_article",
-    "generate_article",
-    "extract_substance",
-    # Conditional routing functions
-    "should_generate",
-    "is_relevant",
-    "should_skip_news",
->>>>>>> a7966d1f
 ]