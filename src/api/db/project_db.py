"""
Database operations for projects using hierarchical folder structure.
"""
<<<<<<< HEAD
from http.client import HTTPException
from logging import info
=======

import shutil
>>>>>>> 85761cef
import uuid
from datetime import datetime, timezone
from pathlib import Path
from typing import Dict, List, Optional

import yaml

from ..models.project import Project
from .common import (
    add_to_entity_cache,
    create_slug,
    ensure_path_exists,
    ensure_unique_slug,
    find_entity_by_id,
    get_hierarchical_path,
    remove_from_entity_cache,
)


def save_project(project: Project) -> None:
    """Save project to YAML file in its slug-named folder."""
    # Use existing slug if available, otherwise create a new one
    
    if project.slug:
        project_slug = project.slug
    else:
        project_slug = ensure_unique_slug(project.title, "project")
        project.slug = project_slug

    # Build path
    project_path = get_hierarchical_path(project_slug)
    ensure_path_exists(project_path)

    # Create metadata file
    filename = project_path / "metadata.yaml"

    # Convert to dict and save
    project_dict = project.model_dump()

    # Convert datetime objects to ISO format
    project_dict["created_at"] = project_dict["created_at"].isoformat()
    if project_dict["updated_at"]:
        project_dict["updated_at"] = project_dict["updated_at"].isoformat()

    with open(filename, "w", encoding="utf-8") as f:
        yaml.safe_dump(project_dict, f, sort_keys=False, allow_unicode=True)
        f.flush()  # Ensure data is written to disk

    # Update the cache
    add_to_entity_cache(project.id, project_path, "project")


def get_project(project_id: str) -> Optional[Project]:
    """Retrieve project by id using the entity cache."""
    project_path, entity_type = find_entity_by_id(project_id)

    if not project_path or entity_type != "project":
        return None

    metadata_file = project_path / "metadata.yaml"
    if not metadata_file.exists():
        return None

    with open(metadata_file, "r", encoding="utf-8") as f:
        data = yaml.safe_load(f)
        # Convert ISO format strings back to datetime
        data["created_at"] = datetime.fromisoformat(data["created_at"])
        if data["updated_at"]:
            data["updated_at"] = datetime.fromisoformat(data["updated_at"])

        return Project(**data)


def get_project_by_slug(slug: str) -> Optional[Project]:
    """Retrieve project by slug."""
    path = get_hierarchical_path(slug)
    filename = path / "metadata.yaml"

    if not filename.exists():
        return None

    with open(filename, "r", encoding="utf-8") as f:
        data = yaml.safe_load(f)
        # Convert ISO format strings back to datetime
        data["created_at"] = datetime.fromisoformat(data["created_at"])
        if data["updated_at"]:
            data["updated_at"] = datetime.fromisoformat(data["updated_at"])

        return Project(**data)


def _get_project_directories() -> List[Path]:
    """Get all project directories."""
    vault_path = get_hierarchical_path()
    ensure_path_exists(vault_path)

    # Get all directories in the vault directory
    return [d for d in vault_path.iterdir() if d.is_dir()]


def list_projects() -> List[Project]:
    """List all projects by reading from hierarchical structure."""
    projects = []

    for project_dir in _get_project_directories():
        metadata_file = project_dir / "metadata.yaml"
        if metadata_file.exists():
            with open(metadata_file, "r", encoding="utf-8") as f:
                data = yaml.safe_load(f)
                # Convert ISO format strings back to datetime
                data["created_at"] = datetime.fromisoformat(data["created_at"])
                if data["updated_at"]:
                    data["updated_at"] = datetime.fromisoformat(data["updated_at"])
                
                # Set slug from directory name if not already set
                if not data.get("slug"):
                    data["slug"] = project_dir.name
                
                projects.append(Project(**data))

    return projects


def create_project(
    title: str,
    description: str,
    topic_ids: Optional[List[str]] = None,
    thumbnail_url: Optional[str] = None,
) -> Project:
    """Create a new project."""
    project_id = str(uuid.uuid4())
    project_slug = ensure_unique_slug(title, "project")
    
    project = Project(
        id=project_id,
        title=title,
        description=description,
        topic_ids=topic_ids or [],
        thumbnail_url=thumbnail_url,
        slug=project_slug,
        created_at=datetime.now(timezone.utc),
    )
    save_project(project)
    return project


def update_project(project_id: str, updated_data: dict) -> Optional[Project]:
    """Update a project with new data."""
    project = get_project(project_id)
    if not project:
        return None

    # Get the current slug before updates
    old_slug = project.slug or create_slug(project.title)

    # Update project fields
    for key, value in updated_data.items():
        if hasattr(project, key):
            setattr(project, key, value)

    # Update the timestamp
    project.updated_at = datetime.now(timezone.utc)

    # Save the project
    save_project(project)
    return project


def mark_project_deleted(project_id: str) -> bool:
    """Mark a project as deleted by removing its directory."""
    project_path, entity_type = find_entity_by_id(project_id)

    if not project_path or entity_type != "project":
        return False

    if not project_path.exists():
        return False

    # Remove the directory and all contents
    shutil.rmtree(project_path)

    # Remove from cache
    remove_from_entity_cache(project_id)

    return True

def add_topic_to_project(project_id: str, topic_id: str):
    """
    Associate a topic with a project.
    Adjust this logic based on your actual project model and DB functions.
    """
    from api.db.project_db import get_project, update_project  

    project = get_project(project_id)
    if not project:
        raise HTTPException(status_code=404, detail="Project not found")
    
    if topic_id not in project.topic_ids:
        project.topic_ids.append(topic_id)
<<<<<<< HEAD
    
  
    updated_data = {"topic_ids": project.topic_ids}
    
    update_project(project_id, updated_data)
    info("PROJECT", "Updated", f"Added topic {topic_id} to project {project_id}")
=======
        project.updated_at = datetime.now(timezone.utc)
        save_project(project)
>>>>>>> 85761cef



def remove_topic_from_project(project_id: str, topic_id: str) -> Optional[Project]:
    """Remove a topic from a project's topic list."""
    project = get_project(project_id)
    if not project:
        return None

    if topic_id in project.topic_ids:
        project.topic_ids.remove(topic_id)
        project.updated_at = datetime.now(timezone.utc)
        save_project(project)

    return project


def get_project_slug_map() -> Dict[str, str]:
    """Return a mapping of project IDs to their slugs."""
    projects = list_projects()
    return {project.id: project.slug or create_slug(project.title) for project in projects}<|MERGE_RESOLUTION|>--- conflicted
+++ resolved
@@ -1,13 +1,9 @@
 """
 Database operations for projects using hierarchical folder structure.
 """
-<<<<<<< HEAD
 from http.client import HTTPException
 from logging import info
-=======
-
 import shutil
->>>>>>> 85761cef
 import uuid
 from datetime import datetime, timezone
 from pathlib import Path
@@ -207,18 +203,10 @@
     
     if topic_id not in project.topic_ids:
         project.topic_ids.append(topic_id)
-<<<<<<< HEAD
-    
-  
-    updated_data = {"topic_ids": project.topic_ids}
-    
-    update_project(project_id, updated_data)
-    info("PROJECT", "Updated", f"Added topic {topic_id} to project {project_id}")
-=======
         project.updated_at = datetime.now(timezone.utc)
         save_project(project)
->>>>>>> 85761cef
-
+
+    return project
 
 
 def remove_topic_from_project(project_id: str, topic_id: str) -> Optional[Project]:
