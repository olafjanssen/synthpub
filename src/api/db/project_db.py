--- conflicted
+++ resolved
@@ -1,12 +1,8 @@
 """
 Database operations for projects using individual YAML files.
 """
-<<<<<<< HEAD
 from http.client import HTTPException
 from logging import info
-=======
-
->>>>>>> 1e82a2e4
 import uuid
 from datetime import UTC, datetime
 from shutil import move
@@ -149,7 +145,6 @@
     move(filename, new_filename)
     return True
 
-<<<<<<< HEAD
 def add_topic_to_project(project_id: str, topic_id: str):
     """
     Associate a topic with a project.
@@ -170,21 +165,6 @@
     update_project(project_id, updated_data)
     info("PROJECT", "Updated", f"Added topic {topic_id} to project {project_id}")
 
-=======
-
-def add_topic_to_project(project_id: str, topic_id: str) -> Optional[Project]:
-    """Add a topic to a project's topic list if the topic exists."""
-    project = get_project(project_id)
-    if not project:
-        return None
-
-    if topic_id not in project.topic_ids:
-        project.topic_ids.append(topic_id)
-        project.updated_at = datetime.now(UTC)
-        save_project(project)
-
-    return project
->>>>>>> 1e82a2e4
 
 
 def remove_topic_from_project(project_id: str, topic_id: str) -> Optional[Project]:
