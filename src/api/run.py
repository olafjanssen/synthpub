--- conflicted
+++ resolved
@@ -11,13 +11,8 @@
     
     uvicorn.run(
         "api.app:app",
-<<<<<<< HEAD
-        host="0.0.0.0",
-        port=8000,
-=======
         host=host,
         port=port,
->>>>>>> d2ca9157
         reload=True
     )
 
